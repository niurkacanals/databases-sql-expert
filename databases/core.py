import asyncio
import functools
import logging
import sys
import typing
from types import TracebackType
from urllib.parse import SplitResult, parse_qsl, urlsplit

from sqlalchemy import text
from sqlalchemy.sql import ClauseElement

from databases.importer import import_from_string
from databases.interfaces import ConnectionBackend, DatabaseBackend, TransactionBackend

if sys.version_info >= (3, 7):  # pragma: no cover
    from contextvars import ContextVar
else:  # pragma: no cover
    from aiocontextvars import ContextVar

try:  # pragma: no cover
    import click

    # Extra log info for optional coloured terminal outputs.
    LOG_EXTRA = {
        "color_message": "Query: " + click.style("%s", bold=True) + " Args: %s"
    }
    CONNECT_EXTRA = {
        "color_message": "Connected to database " + click.style("%s", bold=True)
    }
    DISCONNECT_EXTRA = {
        "color_message": "Disconnected from database " + click.style("%s", bold=True)
    }
except ImportError:  # pragma: no cover
    LOG_EXTRA = {}
    CONNECT_EXTRA = {}
    DISCONNECT_EXTRA = {}


logger = logging.getLogger("databases")


class Database:
    SUPPORTED_BACKENDS = {
        "postgresql": "databases.backends.postgres:PostgresBackend",
<<<<<<< HEAD
        "postgresql+aiopg": "databases.backends.aiopg:AiopgBackend",
=======
        "postgres": "databases.backends.postgres:PostgresBackend",
>>>>>>> 4d785918
        "mysql": "databases.backends.mysql:MySQLBackend",
        "sqlite": "databases.backends.sqlite:SQLiteBackend",
    }

    def __init__(
        self,
        url: typing.Union[str, "DatabaseURL"],
        *,
        force_rollback: bool = False,
        **options: typing.Any,
    ):
        self.url = DatabaseURL(url)
        self.options = options
        self.is_connected = False

        self._force_rollback = force_rollback

        backend_str = self.SUPPORTED_BACKENDS[self.url.scheme]
        backend_cls = import_from_string(backend_str)
        assert issubclass(backend_cls, DatabaseBackend)
        self._backend = backend_cls(self.url, **self.options)

        # Connections are stored as task-local state.
        self._connection_context = ContextVar("connection_context")  # type: ContextVar

        # When `force_rollback=True` is used, we use a single global
        # connection, within a transaction that always rolls back.
        self._global_connection = None  # type: typing.Optional[Connection]
        self._global_transaction = None  # type: typing.Optional[Transaction]

    async def connect(self) -> None:
        """
        Establish the connection pool.
        """
        assert not self.is_connected, "Already connected."

        await self._backend.connect()
        logger.info(
            "Connected to database %s", self.url.obscure_password, extra=CONNECT_EXTRA
        )
        self.is_connected = True

        if self._force_rollback:
            assert self._global_connection is None
            assert self._global_transaction is None

            self._global_connection = Connection(self._backend)
            self._global_transaction = self._global_connection.transaction(
                force_rollback=True
            )

            await self._global_transaction.__aenter__()

    async def disconnect(self) -> None:
        """
        Close all connections in the connection pool.
        """
        assert self.is_connected, "Already disconnected."

        if self._force_rollback:
            assert self._global_connection is not None
            assert self._global_transaction is not None

            await self._global_transaction.__aexit__()

            self._global_transaction = None
            self._global_connection = None

        await self._backend.disconnect()
        logger.info(
            "Disconnected from database %s",
            self.url.obscure_password,
            extra=DISCONNECT_EXTRA,
        )
        self.is_connected = False

    async def __aenter__(self) -> "Database":
        await self.connect()
        return self

    async def __aexit__(
        self,
        exc_type: typing.Type[BaseException] = None,
        exc_value: BaseException = None,
        traceback: TracebackType = None,
    ) -> None:
        await self.disconnect()

    async def fetch_all(
        self, query: typing.Union[ClauseElement, str], values: dict = None
    ) -> typing.List[typing.Mapping]:
        async with self.connection() as connection:
            return await connection.fetch_all(query, values)

    async def fetch_one(
        self, query: typing.Union[ClauseElement, str], values: dict = None
    ) -> typing.Optional[typing.Mapping]:
        async with self.connection() as connection:
            return await connection.fetch_one(query, values)

    async def fetch_val(
        self,
        query: typing.Union[ClauseElement, str],
        values: dict = None,
        column: typing.Any = 0,
    ) -> typing.Any:
        async with self.connection() as connection:
            return await connection.fetch_val(query, values, column=column)

    async def execute(
        self, query: typing.Union[ClauseElement, str], values: dict = None
    ) -> typing.Any:
        async with self.connection() as connection:
            return await connection.execute(query, values)

    async def execute_many(
        self, query: typing.Union[ClauseElement, str], values: list
    ) -> None:
        async with self.connection() as connection:
            return await connection.execute_many(query, values)

    async def iterate(
        self, query: typing.Union[ClauseElement, str], values: dict = None
    ) -> typing.AsyncGenerator[typing.Mapping, None]:
        async with self.connection() as connection:
            async for record in connection.iterate(query, values):
                yield record

    def connection(self) -> "Connection":
        if self._global_connection is not None:
            return self._global_connection

        try:
            return self._connection_context.get()
        except LookupError:
            connection = Connection(self._backend)
            self._connection_context.set(connection)
            return connection

    def transaction(self, *, force_rollback: bool = False) -> "Transaction":
        return self.connection().transaction(force_rollback=force_rollback)


class Connection:
    def __init__(self, backend: DatabaseBackend) -> None:
        self._backend = backend

        self._connection_lock = asyncio.Lock()
        self._connection = self._backend.connection()
        self._connection_counter = 0

        self._transaction_lock = asyncio.Lock()
        self._transaction_stack = []  # type: typing.List[Transaction]

        self._query_lock = asyncio.Lock()

    async def __aenter__(self) -> "Connection":
        async with self._connection_lock:
            self._connection_counter += 1
            if self._connection_counter == 1:
                await self._connection.acquire()
        return self

    async def __aexit__(
        self,
        exc_type: typing.Type[BaseException] = None,
        exc_value: BaseException = None,
        traceback: TracebackType = None,
    ) -> None:
        async with self._connection_lock:
            assert self._connection is not None
            self._connection_counter -= 1
            if self._connection_counter == 0:
                await self._connection.release()

    async def fetch_all(
        self, query: typing.Union[ClauseElement, str], values: dict = None
    ) -> typing.List[typing.Mapping]:
        async with self._query_lock:
            return await self._connection.fetch_all(self._build_query(query, values))

    async def fetch_one(
        self, query: typing.Union[ClauseElement, str], values: dict = None
    ) -> typing.Optional[typing.Mapping]:
        async with self._query_lock:
            return await self._connection.fetch_one(self._build_query(query, values))

    async def fetch_val(
        self,
        query: typing.Union[ClauseElement, str],
        values: dict = None,
        column: typing.Any = 0,
    ) -> typing.Any:
        async with self._query_lock:
            row = await self._connection.fetch_one(self._build_query(query, values))
        return None if row is None else row[column]

    async def execute(
        self, query: typing.Union[ClauseElement, str], values: dict = None
    ) -> typing.Any:
        async with self._query_lock:
            return await self._connection.execute(self._build_query(query, values))

    async def execute_many(
        self, query: typing.Union[ClauseElement, str], values: list
    ) -> None:
        queries = [self._build_query(query, values_set) for values_set in values]
        async with self._query_lock:
            await self._connection.execute_many(queries)

    async def iterate(
        self, query: typing.Union[ClauseElement, str], values: dict = None
    ) -> typing.AsyncGenerator[typing.Any, None]:
        async with self.transaction():
            async with self._query_lock:
                async for record in self._connection.iterate(
                    self._build_query(query, values)
                ):
                    yield record

    def transaction(self, *, force_rollback: bool = False) -> "Transaction":
        return Transaction(self, force_rollback)

    @property
    def raw_connection(self) -> typing.Any:
        return self._connection.raw_connection

    @staticmethod
    def _build_query(
        query: typing.Union[ClauseElement, str], values: dict = None
    ) -> ClauseElement:
        if isinstance(query, str):
            query = text(query)

            return query.bindparams(**values) if values is not None else query
        elif values:
            return query.values(**values)

        return query


class Transaction:
    def __init__(self, connection: Connection, force_rollback: bool) -> None:
        self._connection = connection
        self._force_rollback = force_rollback
        self._transaction = connection._connection.transaction()

    async def __aenter__(self) -> "Transaction":
        """
        Called when entering `async with database.transaction()`
        """
        await self.start()
        return self

    async def __aexit__(
        self,
        exc_type: typing.Type[BaseException] = None,
        exc_value: BaseException = None,
        traceback: TracebackType = None,
    ) -> None:
        """
        Called when exiting `async with database.transaction()`
        """
        if exc_type is not None or self._force_rollback:
            await self.rollback()
        else:
            await self.commit()

    def __await__(self) -> typing.Generator:
        """
        Called if using the low-level `transaction = await database.transaction()`
        """
        return self.start().__await__()

    def __call__(self, func: typing.Callable) -> typing.Callable:
        """
        Called if using `@database.transaction()` as a decorator.
        """

        @functools.wraps(func)
        async def wrapper(*args: typing.Any, **kwargs: typing.Any) -> typing.Any:
            async with self:
                return await func(*args, **kwargs)

        return wrapper

    async def start(self) -> "Transaction":
        async with self._connection._transaction_lock:
            is_root = not self._connection._transaction_stack
            await self._connection.__aenter__()
            await self._transaction.start(is_root=is_root)
            self._connection._transaction_stack.append(self)
        return self

    async def commit(self) -> None:
        async with self._connection._transaction_lock:
            assert self._connection._transaction_stack[-1] is self
            self._connection._transaction_stack.pop()
            await self._transaction.commit()
            await self._connection.__aexit__()

    async def rollback(self) -> None:
        async with self._connection._transaction_lock:
            assert self._connection._transaction_stack[-1] is self
            self._connection._transaction_stack.pop()
            await self._transaction.rollback()
            await self._connection.__aexit__()


class _EmptyNetloc(str):
    def __bool__(self) -> bool:
        return True


class DatabaseURL:
    def __init__(self, url: typing.Union[str, "DatabaseURL"]):
        self._url = str(url)

    @property
    def components(self) -> SplitResult:
        if not hasattr(self, "_components"):
            self._components = urlsplit(self._url)
        return self._components

    @property
    def scheme(self) -> str:
        return self.components.scheme

    @property
    def dialect(self) -> str:
        return self.components.scheme.split("+")[0]

    @property
    def driver(self) -> str:
        if "+" not in self.components.scheme:
            return ""
        return self.components.scheme.split("+", 1)[1]

    @property
    def username(self) -> typing.Optional[str]:
        return self.components.username

    @property
    def password(self) -> typing.Optional[str]:
        return self.components.password

    @property
    def hostname(self) -> typing.Optional[str]:
        return self.components.hostname

    @property
    def port(self) -> typing.Optional[int]:
        return self.components.port

    @property
    def netloc(self) -> typing.Optional[str]:
        return self.components.netloc

    @property
    def database(self) -> str:
        path = self.components.path
        if path.startswith("/"):
            path = path[1:]
        return path

    @property
    def options(self) -> dict:
        if not hasattr(self, "_options"):
            self._options = dict(parse_qsl(self.components.query))
        return self._options

    def replace(self, **kwargs: typing.Any) -> "DatabaseURL":
        if (
            "username" in kwargs
            or "password" in kwargs
            or "hostname" in kwargs
            or "port" in kwargs
        ):
            hostname = kwargs.pop("hostname", self.hostname)
            port = kwargs.pop("port", self.port)
            username = kwargs.pop("username", self.username)
            password = kwargs.pop("password", self.password)

            netloc = hostname
            if port is not None:
                netloc += f":{port}"
            if username is not None:
                userpass = username
                if password is not None:
                    userpass += f":{password}"
                netloc = f"{userpass}@{netloc}"

            kwargs["netloc"] = netloc

        if "database" in kwargs:
            kwargs["path"] = "/" + kwargs.pop("database")

        if "dialect" in kwargs or "driver" in kwargs:
            dialect = kwargs.pop("dialect", self.dialect)
            driver = kwargs.pop("driver", self.driver)
            kwargs["scheme"] = f"{dialect}+{driver}" if driver else dialect

        if not kwargs.get("netloc", self.netloc):
            # Using an empty string that evaluates as True means we end
            # up with URLs like `sqlite:///database` instead of `sqlite:/database`
            kwargs["netloc"] = _EmptyNetloc()

        components = self.components._replace(**kwargs)
        return self.__class__(components.geturl())

    @property
    def obscure_password(self) -> str:
        if self.password:
            return self.replace(password="********")._url
        return self._url

    def __str__(self) -> str:
        return self._url

    def __repr__(self) -> str:
        return f"{self.__class__.__name__}({repr(self.obscure_password)})"

    def __eq__(self, other: typing.Any) -> bool:
        return str(self) == str(other)<|MERGE_RESOLUTION|>--- conflicted
+++ resolved
@@ -42,11 +42,8 @@
 class Database:
     SUPPORTED_BACKENDS = {
         "postgresql": "databases.backends.postgres:PostgresBackend",
-<<<<<<< HEAD
         "postgresql+aiopg": "databases.backends.aiopg:AiopgBackend",
-=======
         "postgres": "databases.backends.postgres:PostgresBackend",
->>>>>>> 4d785918
         "mysql": "databases.backends.mysql:MySQLBackend",
         "sqlite": "databases.backends.sqlite:SQLiteBackend",
     }
